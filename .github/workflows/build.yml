--- conflicted
+++ resolved
@@ -44,13 +44,8 @@
       - uses: actions/setup-go@0c52d547c9bc32b1aa3301fd7a9cb496313a4491 # v5
         with:
           go-version: stable
-<<<<<<< HEAD
-      - uses: sigstore/cosign-installer@v3.3.0
+      - uses: sigstore/cosign-installer@v3.4.0
       - uses: anchore/sbom-action/download-syft@v0.15.8
-=======
-      - uses: sigstore/cosign-installer@v3.4.0
-      - uses: anchore/sbom-action/download-syft@v0.15.3
->>>>>>> 7a384718
       - name: setup-tparse
         run: go install github.com/mfridman/tparse@latest
       - name: setup
