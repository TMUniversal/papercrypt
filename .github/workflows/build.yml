--- conflicted
+++ resolved
@@ -44,13 +44,8 @@
       - uses: actions/setup-go@93397bea11091df50f3d7e59dc26a7711a8bcfbe # v4
         with:
           go-version: stable
-<<<<<<< HEAD
-      - uses: sigstore/cosign-installer@v3.1.2
+      - uses: sigstore/cosign-installer@v3.2.0
       - uses: anchore/sbom-action/download-syft@v0.15.0
-=======
-      - uses: sigstore/cosign-installer@v3.2.0
-      - uses: anchore/sbom-action/download-syft@v0.14.3
->>>>>>> 280a48ea
       - name: setup-tparse
         run: go install github.com/mfridman/tparse@latest
       - name: setup
