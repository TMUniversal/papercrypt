--- conflicted
+++ resolved
@@ -46,13 +46,8 @@
           go-version-file: go.mod
           check-latest: true
           cache-dependency-path: "**/*.sum"
-<<<<<<< HEAD
-      - uses: sigstore/cosign-installer@d58896d6a1865668819e1d91763c7751a165e159 # v3.9.2
+      - uses: sigstore/cosign-installer@d7543c93d881b35a8faa02e8e3605f69b7a1ce62 # v3.10.0
       - uses: anchore/sbom-action/download-syft@f8bdd1d8ac5e901a77a92f111440fdb1b593736b # v0.20.6
-=======
-      - uses: sigstore/cosign-installer@d7543c93d881b35a8faa02e8e3605f69b7a1ce62 # v3.10.0
-      - uses: anchore/sbom-action/download-syft@7b36ad622f042cab6f59a75c2ac24ccb256e9b45 # v0.20.4
->>>>>>> b30399fa
       - name: setup-tparse
         run: go install github.com/mfridman/tparse@latest
       - name: Install dependencies
