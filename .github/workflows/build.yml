name: build

on:
  push:
    branches:
      - "main"
  pull_request:
    paths:
      - "go.*"
      - "**/*.go"
      - "Taskfile.yml"
      - "Dockerfile"
      - ".github/workflows/*.yml"

permissions:
  contents: read

jobs:
  govulncheck:
    uses: caarlos0/meta/.github/workflows/govulncheck.yml@main
  semgrep:
    uses: caarlos0/meta/.github/workflows/semgrep.yml@main
  ruleguard:
    uses: caarlos0/meta/.github/workflows/ruleguard.yml@main
    with:
      args: "-disable largeloopcopy"
  test:
    runs-on: ubuntu-latest
    env:
      DOCKER_CLI_EXPERIMENTAL: "enabled"
    steps:
      - uses: actions/checkout@11bd71901bbe5b1630ceea73d27597364c9af683 # v4.2.2
        with:
          fetch-depth: 0
      - uses: arduino/setup-task@b91d5d2c96a56797b48ac1e0e89220bf64044611 # 2.0.0
        with:
          version: 3.x
          repo-token: ${{ secrets.GITHUB_TOKEN }}
      - uses: docker/setup-qemu-action@49b3bc8e6bdd4a60e6116a5414239cba5943d3cf # v3.2.0
      - uses: docker/setup-buildx-action@b5ca514318bd6ebac0fb2aedd5d36ec1b5c232a2 # v3.10.0
      - uses: crazy-max/ghaction-upx@0fc45e912669ba9e8fa2b430e97c8da2a632e29b # v3.0.0
        with:
          install-only: true
      - uses: actions/setup-go@0a12ed9d6a96ab950c8f026ed9f722fe0da7ef32 # v5.0.2
        with:
          go-version-file: go.mod
          check-latest: true
          cache-dependency-path: "**/*.sum"
<<<<<<< HEAD
      - uses: sigstore/cosign-installer@59acb6260d9c0ba8f4a2f9d9b48431a222b68e20 # v3.5.0
      - uses: anchore/sbom-action/download-syft@f325610c9f50a54015d37c8d16cb3b0e2c8f4de0 # v0.18.0
=======
      - uses: sigstore/cosign-installer@d7d6bc7722e3daa8354c50bcb52f4837da5e9b6a # v3.8.1
      - uses: anchore/sbom-action/download-syft@d94f46e13c6c62f59525ac9a1e147a99dc0b9bf5 # v0.17.0
>>>>>>> 4877a1ff
      - name: setup-tparse
        run: go install github.com/mfridman/tparse@latest
      - name: Install dependencies
        run: |
          sudo apt-get update
          sudo apt-get install -y poppler-utils
          which pdftoppm
      - name: setup
        run: |
          task setup
          task build
      - name: Run all tests
        run: task test
      - name: Run go tests with coverage for github actions
        run: ./scripts/test.sh
      - uses: codecov/codecov-action@b9fd7d16f6d7d1b5d2bec1a2887e65ceed900238 # v4.6.0
        with:
          file: ./coverage.txt
      - run: ./papercrypt version
      - run: git diff<|MERGE_RESOLUTION|>--- conflicted
+++ resolved
@@ -46,13 +46,8 @@
           go-version-file: go.mod
           check-latest: true
           cache-dependency-path: "**/*.sum"
-<<<<<<< HEAD
-      - uses: sigstore/cosign-installer@59acb6260d9c0ba8f4a2f9d9b48431a222b68e20 # v3.5.0
+      - uses: sigstore/cosign-installer@d7d6bc7722e3daa8354c50bcb52f4837da5e9b6a # v3.8.1
       - uses: anchore/sbom-action/download-syft@f325610c9f50a54015d37c8d16cb3b0e2c8f4de0 # v0.18.0
-=======
-      - uses: sigstore/cosign-installer@d7d6bc7722e3daa8354c50bcb52f4837da5e9b6a # v3.8.1
-      - uses: anchore/sbom-action/download-syft@d94f46e13c6c62f59525ac9a1e147a99dc0b9bf5 # v0.17.0
->>>>>>> 4877a1ff
       - name: setup-tparse
         run: go install github.com/mfridman/tparse@latest
       - name: Install dependencies
