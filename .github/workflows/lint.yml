--- conflicted
+++ resolved
@@ -17,13 +17,8 @@
     name: lint
     runs-on: ubuntu-latest
     steps:
-<<<<<<< HEAD
       - uses: actions/checkout@a5ac7e51b41094c92402da3b24376905380afc29 # v4.1.6
-      - uses: actions/setup-go@0c52d547c9bc32b1aa3301fd7a9cb496313a4491 # v5.0.0
-=======
-      - uses: actions/checkout@b4ffde65f46336ab88eb53be808477a3936bae11 # v4.1.1
       - uses: actions/setup-go@cdcb36043654635271a94b9a6d1392de5bb323a7 # v5.0.1
->>>>>>> c364eb33
         with:
           go-version: stable
           cache: false
